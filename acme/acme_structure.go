--- conflicted
+++ resolved
@@ -85,21 +85,6 @@
 		return nil, nil, fmt.Errorf("error getting user data: %s", err.Error())
 	}
 
-<<<<<<< HEAD
-	config := lego.NewConfig(user)
-	config.CADirURL = meta.(*Config).ServerURL
-
-	// Note this function is used by both the registration and certificate
-	// resources, but key type is not necessary during registration, so
-	// it's okay if it's empty for that.
-	if v, ok := d.GetOk("key_type"); ok {
-		config.Certificate.KeyType = certcrypto.KeyType(v.(string))
-	}
-
-	var client *lego.Client
-	newClient := func() error {
-		client, err = lego.NewClient(config)
-=======
 	client, err := lego.NewClient(expandACMEClient_config(d, meta, user))
 	if err != nil {
 		return nil, nil, err
@@ -108,7 +93,6 @@
 	// Populate user's registration resource if needed
 	if loadReg {
 		user.Registration, err = client.Registration.ResolveAccountByKey()
->>>>>>> 7615bc1f
 		if err != nil {
 			if isAbleToRetry(err.Error()) {
 				return err
